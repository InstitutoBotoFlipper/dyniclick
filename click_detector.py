#!/usr/bin/env python
"""
Multi-band, envelope derivative-based click detector.

Usage: read 
    $ ./click_detector.py --h
"""


import os
import logging
import argparse
import textwrap
import numpy as np
import copy
from collections import defaultdict, OrderedDict

from scipy.signal import butter, filtfilt, fftconvolve
import matplotlib.pyplot as plt
import soundfile as sf
import git

from click_analysis import CLICK_DURATION


logger = logging.getLogger(__name__)
path = os.path.dirname(os.path.abspath(__file__))

ENV_SR = 1000 # envelope sample rate, in Hz
HALF_HANN_DURATION = 0.01 # in s
THRESHOLD = 0.2 # detection threshold on the log-envelope derivative
MIN_TIME_BETWEEN_CLICKS = 0.01 # in s. The value is supposed to be longer than largest possible IPI.


def build_half_hann(sr, half_hann_duration=0.05):
    half_hann_size = int(half_hann_duration * sr)
    half_hann = np.hanning(half_hann_size * 2 + 1)[half_hann_size:]
    return half_hann / np.sum(half_hann)


def get_envelope(x, sr, win, env_sr=1000, log=False):

    # Full-wave rectification
    x = np.abs(x)

    # Filter signal and decimate.
    # Use fftconvolve, faster than lfilter for large number of coef.
    decimation_ratio = int(sr / env_sr)
    env = fftconvolve(x, win, 'same')[::decimation_ratio]

    if log:
        env = np.log(env.clip(min=np.finfo(env.dtype).eps))

    return env


def get_peaks(data, threshold=0):
    """Returns peak indices and values above threshold."""
    return [(i, data[i]) for i in np.where(data[1:-1]>threshold)[0]+1 if data[i] > data[i-1] and data[i] > data[i+1]]


def detection2maxamp(audio, start, end, sr):
    """Returns argmax max around detection."""
    start_ind = int(max(0, start * sr))
    end_ind = int(min(len(audio), end * sr))
    ind = np.argmax(np.abs(audio[start_ind:end_ind])) + start_ind
    return ind / sr, np.abs(audio[ind])


def time_integration(clicks, min_time_between_clicks):    
    """Removes detected values if a higher one is found within min_time_between_clicks."""
    prev_i = 0
    prev_t = clicks[0][0]
    prev_v = clicks[0][1]
    to_remove = set()
    for i, (t, v) in enumerate(clicks[1:]):
        i += 1
        if t - prev_t < min_time_between_clicks:
            if v > prev_v:
                to_remove.add(prev_i)
                prev_i = i
                prev_t = t
                prev_v = v
            else:
                to_remove.add(i)
        else:
            prev_i = i
            prev_t = t
            prev_v = v

    return np.delete(clicks, list(to_remove), axis=0)


def frequency_integration(clicks, detections, min_time_between_clicks):
    """Returns only clicks found in all detection bands.
    Set click value to sum of detection value."""
    to_remove = set()
    for i, (t0, _) in enumerate(clicks):
        sum_v = 0
        for d in detections[1:]:
            found = np.where(np.abs(t0 - [t for t, _ in d]) < min_time_between_clicks)[0]
            if found.size:
                best_match = np.argmin(np.abs(t0 - [d[j][0] for j in found]))
                sum_v += d[found[best_match]][1]
            else:
                sum_v = 0
                to_remove.add(i)
                break
        if sum_v:
            clicks[i][1] = sum_v

    return np.delete(clicks, list(to_remove), axis=0)


def detect_clicks(
        audio,
        sr,
        bandpass_freqs,
        threshold,
        keep_data=False):

    # Sort cutoff freqs
    if len(bandpass_freqs) % 2 != 0:
        raise Exception("The number of cutoff frequencies must be even.")
    bandpass_freqs.sort()

    nyq = sr / 2.0

    # Process
    bands = []
    envs = []
    ders = []
    detections = []

    for i, freqs in enumerate(list(zip(bandpass_freqs[::2], bandpass_freqs[1::2]))[::-1]):

        # Build bandpass filter
        b, a = butter(3, [freqs[0] / nyq, freqs[1] / nyq], btype='bandpass')

        # Filter signal
        # Use filtfilt for 0 phase delay
        if keep_data:
            bands.append(filtfilt(b, a, audio))
        else:
            band = filtfilt(b, a, audio)

        # Compute log envelope
        half_hann = build_half_hann(sr, half_hann_duration=HALF_HANN_DURATION)
        delay = (len(half_hann) - 1) / 2 / sr # filter delay
        if keep_data:
            envs.append(get_envelope(bands[-1], sr, half_hann, env_sr=ENV_SR, log=True))
        else:
            env = get_envelope(band, sr, half_hann, env_sr=ENV_SR, log=True)

        # Compute derivative (detection function)
        if keep_data:
            ders.append(np.diff(envs[-1]))
        else:
            der = np.diff(env)

        # Get detections above the threshold
        if keep_data:
            d = get_peaks(ders[-1], threshold=threshold)
        else:
            d = get_peaks(der, threshold=threshold)

        # Convert detection indices to times and compensate for delay
        # introduced by half-hanning filter
        d = [(ind / ENV_SR + delay, v) for ind, v in d]

        # Refine click time by picking the max amplitude around the detection
        # and keep this amplitude.
        # Chunk (a bit arbitrarily) taken between (detection - click duration/2) and
        # (detection + click duration/2)
        d = [detection2maxamp(
            bands[-1] if keep_data else band,
            t - CLICK_DURATION/2,
            t + CLICK_DURATION/2,
            sr) for t, _ in d]
        
        detections.append(d)

    # take the highest frequency band as the reference
    clicks = copy.deepcopy(detections[0])

    if clicks:

        # keep the highest values in a MIN_TIME_BETWEEN_CLICKS window
        clicks = time_integration(clicks, MIN_TIME_BETWEEN_CLICKS)

        # frequency integration: keep only clicks detected in all bands,
        # between -CLICK_DURATION and +CLICK_DURATION
        # of the reference click
        clicks = frequency_integration(clicks, detections, CLICK_DURATION)

        # now set click time as the argmax of the raw audio
        # in [t-CLICK_DURATION/2:t+CLICK_DURATION/2] minus CLICK_DURATION * 0.1,
        # and click value as the max
        for i in range(len(clicks)):
            t = clicks[i][0]
            new_t, v = detection2maxamp(
                audio,
                t - CLICK_DURATION/2,
                t + CLICK_DURATION/2,
                sr)
            clicks[i] = (max(0, new_t - CLICK_DURATION*0.1), min(1, v)) # min(1, v) because filtered signal may have values > 1

    return clicks, bands, envs, ders, detections, delay


def plot(audio,
         sr,
         env_sr,
         clicks,
         bands,
         envs,
         ders,
         detections,
         bandpass_freqs,
         delay,
         offset):
    
    bandpass_freqs.sort()

    # plot stuff
    f, axarr = plt.subplots((len(bands)+1), sharex=True)
    x = np.arange(len(audio)) / sr + offset
    #axarr[0] = fig.add_subplot(len(bands) + 1, 1, 1)
    axarr[0].plot(x, audio, 'b')
    axarr[0].set_title("Full band: Audio signal + final clicks")
    axarr[0].xaxis.grid()
    axarr_ = axarr[0].twinx()
    t = np.asarray([t for t, _ in clicks]) + offset
    c = np.asarray([v for _, v in clicks])
    axarr_.scatter(t, c, marker="x", c="r")
    axarr_.vlines(t, 0, c, colors="r")
    axarr_.set_xlim(left=offset)
    axarr_.yaxis.grid()

    x_dec = np.arange(len(ders[0])) / ENV_SR + delay + offset

    for i in range(len(bands)):

        axarr[1+i].plot(x, bands[i], 'g')
        axarr[1+i].set_title("Band {}-{} Hz: Audio + derivatives + detections".format(bandpass_freqs[-i*2-2], bandpass_freqs[-i*2-1]))
        axarr[1+i].xaxis.grid()
        axarr_ = axarr[1+i].twinx()
        axarr_.plot(x_dec, ders[i], 'r')
        axarr_.yaxis.grid()
        t = np.asarray([t for t, _ in detections[i]]) + offset
        c = np.asarray([v for _, v in detections[i]])
        axarr[1+i].scatter(t, c, marker="x")
        axarr[1+i].set_xlim(left=offset)

    axarr[-1].set_xlabel("Time (s)")
    plt.show()


if __name__ == "__main__":

    parser = argparse.ArgumentParser(formatter_class=argparse.RawTextHelpFormatter,
                                     description=textwrap.dedent("""
        Click detector based on onset detection.
        A click is detected if an onset is detected in all the frequency bands."""))
    parser.add_argument(
        '-v', "--verbose",
        help="Set verbose output", action="store_const", const=logging.DEBUG,
        dest="loglevel", default=logging.INFO)
    parser.add_argument("input", help="Audio file.")
    parser.add_argument("output", help="Output csv file with detections.")
    parser.add_argument('--bandpass_freqs', type=int, nargs='+', default=[10000, 15000, 15000, 20000], help='Cutoff frequencies of the bandpass filters.')
    parser.add_argument('--highpass_freq', type=int, default=1000, help='Cutoff frequency of the high pass filter.')
    parser.add_argument("--threshold", type=float, default=THRESHOLD, help="Detection threshold")
    parser.add_argument("--channel", type=int, default=0, help="Audio channel to process")
<<<<<<< HEAD
    parser.add_argument("--time_range", type=int, nargs="+", default=[], help="Time range to process")
=======
    parser.add_argument("--time_range", type=float, nargs="+", default=[], help="Time range to process")
>>>>>>> d5991490
    parser.add_argument("--show", type=int, default=0, help="""Plot audio, clicks
            and some more stuff.""")
    args = parser.parse_args()

    logging.getLogger().setLevel(args.loglevel)

    input = args.input
    output = args.output
    bandpass_freqs = args.bandpass_freqs
    highpass_freq = args.highpass_freq
    threshold = args.threshold
    channel = args.channel
    time_range = args.time_range
    show = args.show

    # open audio file
    audio, sr = sf.read(input, dtype="float32")

    if len(audio.shape) > 1:
        audio = audio[:, channel]

    # highpass filter
    nyq = sr / 2.0
    b, a = butter(4, highpass_freq / nyq, btype='highpass')
    audio = filtfilt(b, a, audio)

    offset = 0
    if time_range:
        offset = time_range[0]
        audio = audio[int(offset * sr):int(time_range[1] * sr)]

    # detect clicks
    clicks, bands, envs, ders, detections, delay = detect_clicks(
        audio,
        sr,
        bandpass_freqs,
        threshold,
        keep_data=show)

    # write file
    with open(output, "w") as f:
        repo = git.Repo(path, search_parent_directories=True)
        sha = repo.head.object.hexsha
        f.write("#{}\n#Commit {}\n#Parameters: {}\n".format(__file__, sha, args))
        for t, v in clicks:
            f.write("{:.3f},{:.3f}\n".format(offset + t, v))
    
    if clicks.size:

        if show:
            plot(audio,
                 sr,
                 ENV_SR,
                 clicks,
                 bands,
                 envs,
                 ders,
                 detections,
                 bandpass_freqs,
                 delay,
                 offset)

    else:
        logger.info("No click found.")<|MERGE_RESOLUTION|>--- conflicted
+++ resolved
@@ -272,11 +272,7 @@
     parser.add_argument('--highpass_freq', type=int, default=1000, help='Cutoff frequency of the high pass filter.')
     parser.add_argument("--threshold", type=float, default=THRESHOLD, help="Detection threshold")
     parser.add_argument("--channel", type=int, default=0, help="Audio channel to process")
-<<<<<<< HEAD
-    parser.add_argument("--time_range", type=int, nargs="+", default=[], help="Time range to process")
-=======
     parser.add_argument("--time_range", type=float, nargs="+", default=[], help="Time range to process")
->>>>>>> d5991490
     parser.add_argument("--show", type=int, default=0, help="""Plot audio, clicks
             and some more stuff.""")
     args = parser.parse_args()
